/*
 *      Copyright (C) 2012-2015 DataStax Inc.
 *
 *   Licensed under the Apache License, Version 2.0 (the "License");
 *   you may not use this file except in compliance with the License.
 *   You may obtain a copy of the License at
 *
 *      http://www.apache.org/licenses/LICENSE-2.0
 *
 *   Unless required by applicable law or agreed to in writing, software
 *   distributed under the License is distributed on an "AS IS" BASIS,
 *   WITHOUT WARRANTIES OR CONDITIONS OF ANY KIND, either express or implied.
 *   See the License for the specific language governing permissions and
 *   limitations under the License.
 */
package com.datastax.driver.core;

import java.util.ArrayList;
import java.util.List;
import java.util.ListIterator;
import java.util.Set;
import java.util.concurrent.*;
import java.util.concurrent.atomic.AtomicInteger;
import java.util.concurrent.atomic.AtomicReference;
import java.util.concurrent.locks.Condition;
import java.util.concurrent.locks.Lock;
import java.util.concurrent.locks.ReentrantLock;

import com.google.common.annotations.VisibleForTesting;
import com.google.common.base.Throwables;
import com.google.common.collect.Lists;
import com.google.common.util.concurrent.*;
import org.slf4j.Logger;
import org.slf4j.LoggerFactory;

import com.datastax.driver.core.exceptions.AuthenticationException;
import com.datastax.driver.core.utils.MoreFutures;

import static com.datastax.driver.core.Connection.State.GONE;
import static com.datastax.driver.core.Connection.State.OPEN;
import static com.datastax.driver.core.Connection.State.RESURRECTING;
import static com.datastax.driver.core.Connection.State.TRASHED;

class HostConnectionPool implements Connection.Owner {

    private static final Logger logger = LoggerFactory.getLogger(HostConnectionPool.class);

    private static final int MAX_SIMULTANEOUS_CREATION = 1;

    final Host host;
    volatile HostDistance hostDistance;
    protected final SessionManager manager;

    final List<Connection> connections;
    private final AtomicInteger open;
    /** The total number of in-flight requests on all connections of this pool. */
    final AtomicInteger totalInFlight = new AtomicInteger();
    /** The maximum value of {@link #totalInFlight} since the last call to {@link #cleanupIdleConnections(long)}*/
    private final AtomicInteger maxTotalInFlight = new AtomicInteger();
    @VisibleForTesting
    final Set<Connection> trash = new CopyOnWriteArraySet<Connection>();

    private volatile int waiter = 0;
    private final Lock waitLock = new ReentrantLock(true);
    private final Condition hasAvailableConnection = waitLock.newCondition();

    private final Runnable newConnectionTask;

    private final AtomicInteger scheduledForCreation = new AtomicInteger();

    protected final AtomicReference<CloseFuture> closeFuture = new AtomicReference<CloseFuture>();

    private enum Phase {INITIALIZING, READY, INIT_FAILED, CLOSING}

    protected final AtomicReference<Phase> phase = new AtomicReference<Phase>(Phase.INITIALIZING);

    // When a request times out, we may never release its stream ID. So over time, a given connection
    // may get less an less available streams. When the number of available ones go below the
    // following threshold, we just replace the connection by a new one.
    private final int minAllowedStreams;

    public HostConnectionPool(Host host, HostDistance hostDistance, SessionManager manager) {
        assert hostDistance != HostDistance.IGNORED;
        this.host = host;
        this.hostDistance = hostDistance;
        this.manager = manager;

        this.newConnectionTask = new Runnable() {
            @Override
            public void run() {
                addConnectionIfUnderMaximum();
                scheduledForCreation.decrementAndGet();
            }
        };

        this.connections = new CopyOnWriteArrayList<Connection>();
        this.open = new AtomicInteger();

        this.minAllowedStreams = options().getMaxRequestsPerConnection(hostDistance) * 3 / 4;
    }

    /**
     * @param reusedConnection an existing connection (from a reconnection attempt) that we want to
     *                         reuse as part of this pool. Might be null or already used by another
     *                         pool.
     */
    ListenableFuture<Void> initAsync(Connection reusedConnection) {
        Executor initExecutor = manager.cluster.manager.configuration.getPoolingOptions().getInitializationExecutor();

        // Create initial core connections
        final int coreSize = options().getCoreConnectionsPerHost(hostDistance);
        final List<Connection> connections = Lists.newArrayListWithCapacity(coreSize);
        final List<ListenableFuture<Void>> connectionFutures = Lists.newArrayListWithCapacity(coreSize);
<<<<<<< HEAD
        for (int i = 0; i < coreSize; i++) {
            Connection connection;
            ListenableFuture<Void> connectionFuture;
            // reuse the existing connection only once
            if (reusedConnection != null && reusedConnection.setOwner(this)) {
                connection = reusedConnection;
                connectionFuture = MoreFutures.VOID_SUCCESS;
            } else {
                connection = manager.connectionFactory().newConnection(this);
                connectionFuture = connection.initAsync();
            }
            reusedConnection = null;
            connections.add(connection);
=======

        int toCreate = coreSize;

        if (reusedConnection != null && reusedConnection.setOwner(this)) {
            toCreate -= 1;
            connections.add(reusedConnection);
            connectionFutures.add(MoreFutures.VOID_SUCCESS);
        }

        List<Connection> newConnections = manager.connectionFactory().newConnections(this, toCreate);
        connections.addAll(newConnections);
        for (Connection connection : newConnections) {
            ListenableFuture<Void> connectionFuture = connection.initAsync();
>>>>>>> 6aec8dcc
            connectionFutures.add(handleErrors(connectionFuture, initExecutor));
        }

        ListenableFuture<List<Void>> allConnectionsFuture = Futures.allAsList(connectionFutures);

        final SettableFuture<Void> initFuture = SettableFuture.create();
        Futures.addCallback(allConnectionsFuture, new FutureCallback<List<Void>>() {
            @Override
            public void onSuccess(List<Void> l) {
                // Some of the connections might have failed, keep only the successful ones
                ListIterator<Connection> it = connections.listIterator();
                while (it.hasNext()) {
                    if (it.next().isClosed())
                        it.remove();
                }

                HostConnectionPool.this.connections.addAll(connections);
                open.set(connections.size());

                if (isClosed()) {
                    initFuture.setException(new ConnectionException(host.getSocketAddress(), "Pool was closed during initialization"));
                    // we're not sure if closeAsync() saw the connections, so ensure they get closed
                    forceClose(connections);
                } else {
                    logger.debug("Created connection pool to host {} ({} connections needed, {} successfully opened)",
                        host, coreSize, connections.size());
                    phase.compareAndSet(Phase.INITIALIZING, Phase.READY);
                    initFuture.set(null);
                }
            }

            @Override
            public void onFailure(Throwable t) {
                phase.compareAndSet(Phase.INITIALIZING, Phase.INIT_FAILED);
                forceClose(connections);
                initFuture.setException(t);
            }
        }, initExecutor);
        return initFuture;
    }

    private ListenableFuture<Void> handleErrors(ListenableFuture<Void> connectionInitFuture, Executor executor) {
        return Futures.withFallback(connectionInitFuture, new FutureFallback<Void>() {
            @Override
            public ListenableFuture<Void> create(Throwable t) throws Exception {
                // Propagate these exceptions because they mean no connection will ever succeed. They will be handled
                // accordingly in SessionManager#maybeAddPool.
                Throwables.propagateIfInstanceOf(t, ClusterNameMismatchException.class);
                Throwables.propagateIfInstanceOf(t, UnsupportedProtocolVersionException.class);

                // We don't want to swallow Errors either as they probably indicate a more serious issue (OOME...)
                Throwables.propagateIfInstanceOf(t, Error.class);

                // Otherwise, return success. The pool will simply ignore this connection when it sees that it's been closed.
                return MoreFutures.VOID_SUCCESS;
            }
        }, executor);
    }

    // Clean up if we got a fatal error at construction time but still created part of the core connections
    private void forceClose(List<Connection> connections) {
        for (Connection connection : connections) {
            connection.closeAsync().force();
        }
    }

    private PoolingOptions options() {
        return manager.configuration().getPoolingOptions();
    }

    public Connection borrowConnection(long timeout, TimeUnit unit) throws ConnectionException, TimeoutException {
        Phase phase = this.phase.get();
        if (phase != Phase.READY)
            // Note: throwing a ConnectionException is probably fine in practice as it will trigger the creation of a new host.
            // That being said, maybe having a specific exception could be cleaner.
            throw new ConnectionException(host.getSocketAddress(), "Pool is " + phase);

        if (connections.isEmpty()) {
            if (!host.convictionPolicy.canReconnectNow())
                throw new TimeoutException("Connection pool is empty, currently trying to reestablish connections");
            else {
                int coreSize = options().getCoreConnectionsPerHost(hostDistance);
                if (coreSize == 0) {
                    maybeSpawnNewConnection();
                } else {
                    for (int i = 0; i < coreSize; i++) {
                        // We don't respect MAX_SIMULTANEOUS_CREATION here because it's  only to
                        // protect against creating connection in excess of core too quickly
                        scheduledForCreation.incrementAndGet();
                        manager.blockingExecutor().submit(newConnectionTask);
                    }
                }
                Connection c = waitForConnection(timeout, unit);
                totalInFlight.incrementAndGet();
                c.setKeyspace(manager.poolsState.keyspace);
                return c;
            }
        }

        int minInFlight = Integer.MAX_VALUE;
        Connection leastBusy = null;
        for (Connection connection : connections) {
            int inFlight = connection.inFlight.get();
            if (inFlight < minInFlight) {
                minInFlight = inFlight;
                leastBusy = connection;
            }
        }

        if (leastBusy == null) {
            // We could have raced with a shutdown since the last check
            if (isClosed())
                throw new ConnectionException(host.getSocketAddress(), "Pool is shutdown");
            // This might maybe happen if the number of core connections per host is 0 and a connection was trashed between
            // the previous check to connections and now. But in that case, the line above will have trigger the creation of
            // a new connection, so just wait that connection and move on
            leastBusy = waitForConnection(timeout, unit);
        } else {
            while (true) {
                int inFlight = leastBusy.inFlight.get();

                if (inFlight >= Math.min(leastBusy.maxAvailableStreams(), options().getMaxRequestsPerConnection(hostDistance))) {
                    leastBusy = waitForConnection(timeout, unit);
                    break;
                }

                if (leastBusy.inFlight.compareAndSet(inFlight, inFlight + 1))
                    break;
            }
        }

        int totalInFlightCount = totalInFlight.incrementAndGet();
        // update max atomically:
        while (true) {
            int oldMax = maxTotalInFlight.get();
            if (totalInFlightCount <= oldMax || maxTotalInFlight.compareAndSet(oldMax, totalInFlightCount))
                break;
        }

        int connectionCount = open.get() + scheduledForCreation.get();
        if (connectionCount < options().getCoreConnectionsPerHost(hostDistance)) {
            maybeSpawnNewConnection();
        } else if (connectionCount < options().getMaxConnectionsPerHost(hostDistance)) {
            // Add a connection if we fill the first n-1 connections and almost fill the last one
            int currentCapacity = (connectionCount - 1) * options().getMaxRequestsPerConnection(hostDistance)
                + options().getNewConnectionThreshold(hostDistance);
            if (totalInFlightCount > currentCapacity)
                maybeSpawnNewConnection();
        }

        leastBusy.setKeyspace(manager.poolsState.keyspace);
        return leastBusy;
    }

    private void awaitAvailableConnection(long timeout, TimeUnit unit) throws InterruptedException {
        waitLock.lock();
        waiter++;
        try {
            hasAvailableConnection.await(timeout, unit);
        } finally {
            waiter--;
            waitLock.unlock();
        }
    }

    private void signalAvailableConnection() {
        // Quick check if it's worth signaling to avoid locking
        if (waiter == 0)
            return;

        waitLock.lock();
        try {
            hasAvailableConnection.signal();
        } finally {
            waitLock.unlock();
        }
    }

    private void signalAllAvailableConnection() {
        // Quick check if it's worth signaling to avoid locking
        if (waiter == 0)
            return;

        waitLock.lock();
        try {
            hasAvailableConnection.signalAll();
        } finally {
            waitLock.unlock();
        }
    }

    private Connection waitForConnection(long timeout, TimeUnit unit) throws ConnectionException, TimeoutException {
        if (timeout == 0)
            throw new TimeoutException("All connections are busy and pool timeout is 0");

        long start = System.nanoTime();
        long remaining = timeout;
        do {
            try {
                awaitAvailableConnection(remaining, unit);
            } catch (InterruptedException e) {
                Thread.currentThread().interrupt();
                // If we're interrupted fine, check if there is a connection available but stop waiting otherwise
                timeout = 0; // this will make us stop the loop if we don't get a connection right away
            }

            if (isClosed())
                throw new ConnectionException(host.getSocketAddress(), "Pool is shutdown");

            int minInFlight = Integer.MAX_VALUE;
            Connection leastBusy = null;
            for (Connection connection : connections) {
                int inFlight = connection.inFlight.get();
                if (inFlight < minInFlight) {
                    minInFlight = inFlight;
                    leastBusy = connection;
                }
            }

            // If we race with shutdown, leastBusy could be null. In that case we just loop and we'll throw on the next
            // iteration anyway
            if (leastBusy != null) {
                while (true) {
                    int inFlight = leastBusy.inFlight.get();

                    if (inFlight >= Math.min(leastBusy.maxAvailableStreams(), options().getMaxRequestsPerConnection(hostDistance)))
                        break;

                    if (leastBusy.inFlight.compareAndSet(inFlight, inFlight + 1))
                        return leastBusy;
                }
            }

            remaining = timeout - Cluster.timeSince(start, unit);
        } while (remaining > 0);

        throw new TimeoutException("All connections are busy");
    }

    public void returnConnection(Connection connection) {
        connection.inFlight.decrementAndGet();
        totalInFlight.decrementAndGet();

        if (isClosed()) {
            close(connection);
            return;
        }

        if (connection.isDefunct()) {
            // As part of making it defunct, we have already replaced it or
            // closed the pool.
            return;
        }

        if (connection.state.get() != TRASHED) {
            if (connection.maxAvailableStreams() < minAllowedStreams) {
                replaceConnection(connection);
            } else {
                signalAvailableConnection();
            }
        }
    }

    // Trash the connection and create a new one, but we don't call trashConnection
    // directly because we want to make sure the connection is always trashed.
    private void replaceConnection(Connection connection) {
        if (!connection.state.compareAndSet(OPEN, TRASHED))
            return;
        open.decrementAndGet();
        maybeSpawnNewConnection();
        connection.maxIdleTime = Long.MIN_VALUE;
        doTrashConnection(connection);
    }

    private boolean trashConnection(Connection connection) {
        if (!connection.state.compareAndSet(OPEN, TRASHED))
            return true;

        // First, make sure we don't go below core connections
        for (; ; ) {
            int opened = open.get();
            if (opened <= options().getCoreConnectionsPerHost(hostDistance)) {
                connection.state.set(OPEN);
                return false;
            }

            if (open.compareAndSet(opened, opened - 1))
                break;
        }
        logger.trace("Trashing {}", connection);
        connection.maxIdleTime = System.currentTimeMillis() + options().getIdleTimeoutSeconds() * 1000;
        doTrashConnection(connection);
        return true;
    }

    private void doTrashConnection(Connection connection) {
        connections.remove(connection);
        trash.add(connection);
    }

    private boolean addConnectionIfUnderMaximum() {

        // First, make sure we don't cross the allowed limit of open connections
        for (; ; ) {
            int opened = open.get();
            if (opened >= options().getMaxConnectionsPerHost(hostDistance))
                return false;

            if (open.compareAndSet(opened, opened + 1))
                break;
        }

        if (phase.get() != Phase.READY) {
            open.decrementAndGet();
            return false;
        }

        // Now really open the connection
        try {
            Connection newConnection = tryResurrectFromTrash();
            if (newConnection == null) {
                if (!host.convictionPolicy.canReconnectNow()) {
                    open.decrementAndGet();
                    return false;
                }
                logger.debug("Creating new connection on busy pool to {}", host);
                newConnection = manager.connectionFactory().open(this);
            }
            connections.add(newConnection);

            newConnection.state.compareAndSet(RESURRECTING, OPEN); // no-op if it was already OPEN

            // We might have raced with pool shutdown since the last check; ensure the connection gets closed in case the pool did not do it.
            if (isClosed() && !newConnection.isClosed()) {
                close(newConnection);
                open.decrementAndGet();
                return false;
            }

            signalAvailableConnection();
            return true;
        } catch (InterruptedException e) {
            Thread.currentThread().interrupt();
            // Skip the open but ignore otherwise
            open.decrementAndGet();
            return false;
        } catch (ConnectionException e) {
            open.decrementAndGet();
            logger.debug("Connection error to {} while creating additional connection", host);
            return false;
        } catch (AuthenticationException e) {
            // This shouldn't really happen in theory
            open.decrementAndGet();
            logger.error("Authentication error while creating additional connection (error is: {})", e.getMessage());
            return false;
        } catch (UnsupportedProtocolVersionException e) {
            // This shouldn't happen since we shouldn't have been able to connect in the first place
            open.decrementAndGet();
            logger.error("UnsupportedProtocolVersionException error while creating additional connection (error is: {})", e.getMessage());
            return false;
        } catch (ClusterNameMismatchException e) {
            open.decrementAndGet();
            logger.error("ClusterNameMismatchException error while creating additional connection (error is: {})", e.getMessage());
            return false;
        }
    }

    private Connection tryResurrectFromTrash() {
        long highestMaxIdleTime = System.currentTimeMillis();
        Connection chosen = null;

        while (true) {
            for (Connection connection : trash)
                if (connection.maxIdleTime > highestMaxIdleTime && connection.maxAvailableStreams() > minAllowedStreams) {
                    chosen = connection;
                    highestMaxIdleTime = connection.maxIdleTime;
                }

            if (chosen == null)
                return null;
            else if (chosen.state.compareAndSet(TRASHED, RESURRECTING))
                break;
        }
        logger.trace("Resurrecting {}", chosen);
        trash.remove(chosen);
        return chosen;
    }

    private void maybeSpawnNewConnection() {
        if (isClosed() || !host.convictionPolicy.canReconnectNow())
            return;

        while (true) {
            int inCreation = scheduledForCreation.get();
            if (inCreation >= MAX_SIMULTANEOUS_CREATION)
                return;
            if (scheduledForCreation.compareAndSet(inCreation, inCreation + 1))
                break;
        }

        manager.blockingExecutor().submit(newConnectionTask);
    }

    @Override
    public void onConnectionDefunct(final Connection connection) {
        if (connection.state.compareAndSet(OPEN, GONE))
            open.decrementAndGet();
        connections.remove(connection);

        // Don't try to replace the connection now. Connection.defunct already signaled the failure,
        // and either the host will be marked DOWN (which destroys all pools), or we want to prevent
        // new connections for some time
    }

    void cleanupIdleConnections(long now) {
        if (isClosed())
            return;

        shrinkIfBelowCapacity();
        cleanupTrash(now);
    }

    /** If we have more active connections than needed, trash some of them */
    private void shrinkIfBelowCapacity() {
        int currentLoad = maxTotalInFlight.getAndSet(totalInFlight.get());

        int maxRequestsPerConnection = options().getMaxRequestsPerConnection(hostDistance);
        int needed = currentLoad / maxRequestsPerConnection + 1;
        if (currentLoad % maxRequestsPerConnection > options().getNewConnectionThreshold(hostDistance))
            needed += 1;
        needed = Math.max(needed, options().getCoreConnectionsPerHost(hostDistance));
        int actual = open.get();
        int toTrash = Math.max(0, actual - needed);

        logger.trace("Current inFlight = {}, {} connections needed, {} connections available, trashing {}",
            currentLoad, needed, actual, toTrash);

        if (toTrash <= 0)
            return;

        for (Connection connection : connections)
            if (trashConnection(connection)) {
                toTrash -= 1;
                if (toTrash == 0)
                    return;
            }
    }

    /** Close connections that have been sitting in the trash for too long */
    private void cleanupTrash(long now) {
        for (Connection connection : trash) {
            if (connection.maxIdleTime < now && connection.state.compareAndSet(TRASHED, GONE)) {
                if (connection.inFlight.get() == 0) {
                    logger.trace("Cleaning up {}", connection);
                    trash.remove(connection);
                    close(connection);
                } else {
                    // Given that idleTimeout >> request timeout, all outstanding requests should
                    // have finished by now, so we should not get here.
                    // Restore the status so that it's retried on the next cleanup.
                    connection.state.set(TRASHED);
                }
            }
        }
    }

    private void close(final Connection connection) {
        connection.closeAsync();
    }

    public final boolean isClosed() {
        return closeFuture.get() != null;
    }

    public final CloseFuture closeAsync() {

        CloseFuture future = closeFuture.get();
        if (future != null)
            return future;

        phase.set(Phase.CLOSING);

        // Wake up all threads that wait
        signalAllAvailableConnection();

        future = new CloseFuture.Forwarding(discardAvailableConnections());

        return closeFuture.compareAndSet(null, future)
            ? future
            : closeFuture.get(); // We raced, it's ok, return the future that was actually set
    }

    public int opened() {
        return open.get();
    }

    int trashed() {
        return trash.size();
    }

    private List<CloseFuture> discardAvailableConnections() {
        // Note: if this gets called before initialization has completed, both connections and trash will be empty,
        // so this will return an empty list

        List<CloseFuture> futures = new ArrayList<CloseFuture>(connections.size() + trash.size());

        for (final Connection connection : connections) {
            CloseFuture future = connection.closeAsync();
            future.addListener(new Runnable() {
                public void run() {
                    if (connection.state.compareAndSet(OPEN, GONE))
                        open.decrementAndGet();
                }
            }, MoreExecutors.sameThreadExecutor());
            futures.add(future);
        }

        // Some connections in the trash might still be open if they hadn't reached their idle timeout
        for (Connection connection : trash)
            futures.add(connection.closeAsync());

        return futures;
    }

    // This creates connections if we have less than core connections (if we
    // have more than core, connection will just get trash when we can).
    public void ensureCoreConnections() {
        if (isClosed())
            return;

        if (!host.convictionPolicy.canReconnectNow())
            return;

        // Note: this process is a bit racy, but it doesn't matter since we're still guaranteed to not create
        // more connection than maximum (and if we create more than core connection due to a race but this isn't
        // justified by the load, the connection in excess will be quickly trashed anyway)
        int opened = open.get();
        for (int i = opened; i < options().getCoreConnectionsPerHost(hostDistance); i++) {
            // We don't respect MAX_SIMULTANEOUS_CREATION here because it's only to
            // protect against creating connection in excess of core too quickly
            scheduledForCreation.incrementAndGet();
            manager.blockingExecutor().submit(newConnectionTask);
        }
    }

    static class PoolState {
        volatile String keyspace;

        void setKeyspace(String keyspace) {
            this.keyspace = keyspace;
        }
    }
}<|MERGE_RESOLUTION|>--- conflicted
+++ resolved
@@ -111,21 +111,6 @@
         final int coreSize = options().getCoreConnectionsPerHost(hostDistance);
         final List<Connection> connections = Lists.newArrayListWithCapacity(coreSize);
         final List<ListenableFuture<Void>> connectionFutures = Lists.newArrayListWithCapacity(coreSize);
-<<<<<<< HEAD
-        for (int i = 0; i < coreSize; i++) {
-            Connection connection;
-            ListenableFuture<Void> connectionFuture;
-            // reuse the existing connection only once
-            if (reusedConnection != null && reusedConnection.setOwner(this)) {
-                connection = reusedConnection;
-                connectionFuture = MoreFutures.VOID_SUCCESS;
-            } else {
-                connection = manager.connectionFactory().newConnection(this);
-                connectionFuture = connection.initAsync();
-            }
-            reusedConnection = null;
-            connections.add(connection);
-=======
 
         int toCreate = coreSize;
 
@@ -139,7 +124,6 @@
         connections.addAll(newConnections);
         for (Connection connection : newConnections) {
             ListenableFuture<Void> connectionFuture = connection.initAsync();
->>>>>>> 6aec8dcc
             connectionFutures.add(handleErrors(connectionFuture, initExecutor));
         }
 
