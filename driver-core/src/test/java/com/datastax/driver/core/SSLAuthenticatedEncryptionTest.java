--- conflicted
+++ resolved
@@ -18,12 +18,9 @@
 import com.datastax.driver.core.exceptions.NoHostAvailableException;
 import org.testng.annotations.Test;
 
-<<<<<<< HEAD
-=======
 import static com.datastax.driver.core.CCMBridge.*;
 
 @CCMConfig(auth = true)
->>>>>>> 9300eb71
 public class SSLAuthenticatedEncryptionTest extends SSLTestBase {
 
     /**
@@ -66,14 +63,6 @@
      */
     @Test(groups = "isolated")
     public void should_use_system_properties_with_default_ssl_options() throws Exception {
-<<<<<<< HEAD
-        System.setProperty("javax.net.ssl.keyStore", CCMBridge.DEFAULT_CLIENT_KEYSTORE_FILE.getAbsolutePath());
-        System.setProperty("javax.net.ssl.keyStorePassword", CCMBridge.DEFAULT_CLIENT_KEYSTORE_PASSWORD);
-        System.setProperty("javax.net.ssl.trustStore", CCMBridge.DEFAULT_CLIENT_TRUSTSTORE_FILE.getAbsolutePath());
-        System.setProperty("javax.net.ssl.trustStorePassword", CCMBridge.DEFAULT_CLIENT_TRUSTSTORE_PASSWORD);
-
-        connectWithSSL();
-=======
         System.setProperty("javax.net.ssl.keyStore", DEFAULT_CLIENT_KEYSTORE_FILE.getAbsolutePath());
         System.setProperty("javax.net.ssl.keyStorePassword", DEFAULT_CLIENT_KEYSTORE_PASSWORD);
         System.setProperty("javax.net.ssl.trustStore", DEFAULT_CLIENT_TRUSTSTORE_FILE.getAbsolutePath());
@@ -90,6 +79,5 @@
                 // ok
             }
         }
->>>>>>> 9300eb71
     }
 }